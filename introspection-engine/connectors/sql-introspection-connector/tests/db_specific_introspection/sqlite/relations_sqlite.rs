use crate::*;
use barrel::types;
use test_harness::*;

#[test_one_connector(connector = "sqlite")]
async fn introspecting_a_one_to_one_req_relation_should_work(api: &TestApi) {
    let barrel = api.barrel();
    let _setup_schema = barrel
        .execute(|migration| {
            migration.create_table("User", |t| {
                t.add_column("id", types::primary());
            });
            migration.create_table("Post", |t| {
                t.add_column("id", types::primary());
                t.inject_custom(
                    "user_id INTEGER NOT NULL UNIQUE,
                        FOREIGN KEY(user_id) REFERENCES User(id)",
                )
            });
        })
        .await;

    let dm = r#"
            model User {
<<<<<<< HEAD
               id Int @id
               post Post?
=======
               id Int @id @default(autoincrement())
               post Post? 
>>>>>>> 43dc93af
            }

            model Post {
               id Int @id @default(autoincrement())
               user_id User
            }
        "#;
    let result = dbg!(api.introspect().await);
    custom_assert(&result, dm);
}

#[test_one_connector(connector = "sqlite")]
async fn introspecting_two_one_to_one_relations_between_the_same_models_should_work(api: &TestApi) {
    let barrel = api.barrel();
    let _setup_schema = barrel
        .execute(|migration| {
            migration.create_table("User", |t| {
                t.add_column("id", types::primary());
                t.inject_custom(
                    "post_id INTEGER NOT NULL UNIQUE,
                        FOREIGN KEY(post_id) REFERENCES Post(id)",
                )
            });
            migration.create_table("Post", |t| {
                t.add_column("id", types::primary());
                t.inject_custom(
                    "user_id INTEGER NOT NULL UNIQUE,
                        FOREIGN KEY(user_id) REFERENCES User(id)",
                )
            });
        })
        .await;

    let dm = r#"
            model User {
               id Int @id @default(autoincrement())
               post_id Post  @relation("PostToUser_post_id")
               post Post?    @relation("Post_user_idToUser")
            }

            model Post {
               id Int @id @default(autoincrement())
               user_id User  @relation("Post_user_idToUser")
               user    User? @relation("PostToUser_post_id", references: [post_id])
            }
        "#;
    let result = dbg!(api.introspect().await);
    custom_assert(&result, dm);
}

#[test_one_connector(connector = "sqlite")]
async fn introspecting_a_one_to_one_relation_should_work(api: &TestApi) {
    let barrel = api.barrel();
    let _setup_schema = barrel
        .execute(|migration| {
            migration.create_table("User", |t| {
                t.add_column("id", types::primary());
            });
            migration.create_table("Post", |t| {
                t.add_column("id", types::primary());
                t.inject_custom(
                    "user_id INTEGER UNIQUE,
                        FOREIGN KEY(user_id) REFERENCES User(id)",
                )
            });
        })
        .await;

    let dm = r#"
            model User {
<<<<<<< HEAD
               id Int @id
               post Post?
=======
               id Int @id @default(autoincrement())
               post Post? 
>>>>>>> 43dc93af
            }

            model Post {
               id Int @id @default(autoincrement())
               user_id User?
            }
        "#;
    let result = dbg!(api.introspect().await);
    custom_assert(&result, dm);
}

#[test_one_connector(connector = "sqlite")]
async fn introspecting_a_one_to_one_relation_referencing_non_id_should_work(api: &TestApi) {
    let barrel = api.barrel();
    let _setup_schema = barrel
        .execute(|migration| {
            migration.create_table("User", |t| {
                t.add_column("id", types::primary());
                t.inject_custom("email varchar(10) UNIQUE");
            });
            migration.create_table("Post", |t| {
                t.add_column("id", types::primary());
                t.inject_custom(
                    "user_email varchar(10) UNIQUE,
                FOREIGN KEY (user_email) REFERENCES User(email)",
                );
            });
        })
        .await;
    let dm = r#"
            model User {
<<<<<<< HEAD
               email        String? @unique
               id           Int     @id
               post         Post?
=======
               email        String? @unique 
               id           Int     @id  @default(autoincrement())
               post         Post? 
>>>>>>> 43dc93af
            }

            model Post {
<<<<<<< HEAD
               id           Int     @id
=======
               id           Int     @id   @default(autoincrement())
>>>>>>> 43dc93af
               user_email   User?   @relation(references: [email])
            }
        "#;
    let result = dbg!(api.introspect().await);
    custom_assert(&result, dm);
}

#[test_one_connector(connector = "sqlite")]
async fn introspecting_a_one_to_many_relation_should_work(api: &TestApi) {
    let barrel = api.barrel();
    let _setup_schema = barrel
        .execute(|migration| {
            migration.create_table("User", |t| {
                t.add_column("id", types::primary());
            });
            migration.create_table("Post", |t| {
                t.add_column("id", types::primary());
                t.inject_custom(
                    "user_id INTEGER,
                        FOREIGN KEY(user_id) REFERENCES User(id)",
                )
            });
        })
        .await;

    let dm = r#"
            model User {
<<<<<<< HEAD
               id Int @id
               posts Post[]
=======
               id Int @id @default(autoincrement())
               posts Post[] 
>>>>>>> 43dc93af
            }

            model Post {
               id Int @id @default(autoincrement())
               user_id User?
            }
        "#;
    let result = dbg!(api.introspect().await);
    custom_assert(&result, dm);
}

#[test_one_connector(connector = "sqlite")]
async fn introspecting_a_one_req_to_many_relation_should_work(api: &TestApi) {
    let barrel = api.barrel();
    let _setup_schema = barrel
        .execute(|migration| {
            migration.create_table("User", |t| {
                t.add_column("id", types::primary());
            });
            migration.create_table("Post", |t| {
                t.add_column("id", types::primary());
                t.inject_custom(
                    "user_id INTEGER NOT NULL,
                        FOREIGN KEY(user_id) REFERENCES User(id)",
                )
            });
        })
        .await;

    let dm = r#"
            model User {
<<<<<<< HEAD
               id Int @id
               posts Post[]
=======
               id Int @id @default(autoincrement())
               posts Post[] 
>>>>>>> 43dc93af
            }

            model Post {
               id Int @id @default(autoincrement())
               user_id User
            }
        "#;
    let result = dbg!(api.introspect().await);
    custom_assert(&result, dm);
}

#[test_one_connector(connector = "sqlite")]
async fn introspecting_a_prisma_many_to_many_relation_should_work(api: &TestApi) {
    let barrel = api.barrel();
    let _setup_schema = barrel
        .execute(|migration| {
            migration.create_table("User", |t| {
                t.add_column("id", types::primary());
            });
            migration.create_table("Post", |t| {
                t.add_column("id", types::primary());
            });
            migration.create_table("_PostToUser", |t| {
                t.inject_custom(
                    "
                        A TEXT NOT NULL,
                        B TEXT NOT NULL,
                        FOREIGN KEY (A) REFERENCES  Post(id) ON DELETE CASCADE,
                        FOREIGN KEY (B) REFERENCES  User(id) ON DELETE CASCADE
                    ",
                )
            });
        })
        .await;

    api.database()
        .query_raw(
            &format!(
                "CREATE UNIQUE INDEX \"{}\".test ON \"_PostToUser\" (\"A\", \"B\");",
                api.schema_name(),
            ),
            &[],
        )
        .await
        .unwrap();

    let dm = r#"
            model User {
<<<<<<< HEAD
               id Int @id
               posts Post[]
=======
               id Int @id @default(autoincrement())
               posts Post[] 
>>>>>>> 43dc93af
            }

            model Post {
<<<<<<< HEAD
               id Int @id
               users User[]
=======
               id Int @id @default(autoincrement())
               users User[] 
>>>>>>> 43dc93af
            }
        "#;
    let result = dbg!(api.introspect().await);
    custom_assert(&result, dm);
}

// Todo
#[test_one_connector(connector = "sqlite")]
async fn introspecting_a_many_to_many_relation_should_work(api: &TestApi) {
    let barrel = api.barrel();
    let _setup_schema = barrel
        .execute(|migration| {
            migration.create_table("User", |t| {
                t.add_column("id", types::primary());
            });
            migration.create_table("Post", |t| {
                t.add_column("id", types::primary());
            });
            migration.create_table("PostsToUsers", |t| {
                t.inject_custom(
                    "user_id TEXT NOT NULL,
                          post_id TEXT NOT NULL,
                          FOREIGN KEY (user_id) REFERENCES  User(id) ON DELETE CASCADE,
                          FOREIGN KEY (post_id) REFERENCES  Post(id) ON DELETE CASCADE",
                )
            });
        })
        .await;

    let dm = r#"
            model User {
               id Int @id @default(autoincrement())
               postsToUserses PostsToUsers[]
            }

            model Post {
               id Int @id @default(autoincrement())
               postsToUserses PostsToUsers[] @relation(references: [post_id])
            }

            model PostsToUsers {
              post_id Post
              user_id User
            }
        "#;
    let result = dbg!(api.introspect().await);
    custom_assert(&result, dm);
}

#[test_one_connector(connector = "sqlite")]
async fn introspecting_a_many_to_many_relation_with_extra_fields_should_work(api: &TestApi) {
    let barrel = api.barrel();
    let _setup_schema = barrel
        .execute(|migration| {
            migration.create_table("User", |t| {
                t.add_column("id", types::primary());
            });
            migration.create_table("Post", |t| {
                t.add_column("id", types::primary());
            });
            migration.create_table("PostsToUsers", |t| {
                t.inject_custom(
                    "date    date,
                          user_id TEXT NOT NULL,
                          post_id TEXT NOT NULL,
                          FOREIGN KEY (user_id) REFERENCES  User(id),
                          FOREIGN KEY (post_id) REFERENCES  Post(id)",
                )
            });
        })
        .await;

    let dm = r#"
            model User {
<<<<<<< HEAD
               id Int @id
               postsToUserses PostsToUsers[]
=======
               id Int @id @default(autoincrement())
               postsToUserses PostsToUsers[] 
>>>>>>> 43dc93af
            }

            model Post {
               id Int @id @default(autoincrement())
               postsToUserses PostsToUsers[] @relation(references: [post_id])
            }

            model PostsToUsers {
              date    DateTime?
              post_id Post
              user_id User
            }
        "#;
    let result = dbg!(api.introspect().await);
    custom_assert(&result, dm);
}

#[test_one_connector(connector = "sqlite")]
async fn introspecting_a_self_relation_should_work(api: &TestApi) {
    let barrel = api.barrel();
    let _setup_schema = barrel
        .execute(|migration| {
            migration.create_table("User", |t| {
                t.add_column("id", types::primary());
                t.inject_custom(
                    "recruited_by INTEGER,
                          direct_report INTEGER,
                          FOREIGN KEY (recruited_by) REFERENCES User (id),
                          FOREIGN KEY (direct_report) REFERENCES User (id)",
                )
            });
        })
        .await;

    let dm = r#"
            model User {
                id                             Int    @id  @default(autoincrement())
                direct_report                  User?  @relation("UserToUser_direct_report")
                recruited_by                   User?  @relation("UserToUser_recruited_by")
                users_UserToUser_direct_report User[] @relation("UserToUser_direct_report")
                users_UserToUser_recruited_by  User[] @relation("UserToUser_recruited_by")
            }
        "#;
    let result = dbg!(api.introspect().await);
    custom_assert(&result, dm);
}

// on delete cascade

// TODO: bring `onDelete` back once `prisma migrate` is a thing
//#[test_one_connector(connector = "sqlite")]
async fn introspecting_cascading_delete_behaviour_should_work(api: &TestApi) {
    let barrel = api.barrel();
    let _setup_schema = barrel
        .execute(|migration| {
            migration.create_table("User", |t| {
                t.add_column("id", types::primary());
            });
            migration.create_table("Post", |t| {
                t.add_column("id", types::primary());
                t.inject_custom(
                    "user_id INTEGER,\
                     FOREIGN KEY (user_id) REFERENCES User(id) ON DELETE CASCADE",
                );
            });
        })
        .await;

    let dm = r#"
            model User {
               id      Int @id @default(autoincrement())
               posts Post[] @relation(onDelete: CASCADE)
            }

            model Post {
               id      Int @id @default(autoincrement())
               user_id User?
            }
        "#;
    let result = dbg!(api.introspect().await);
    custom_assert(&result, dm);
}

#[test_one_connector(connector = "sqlite")]
async fn introspecting_id_fields_with_foreign_key_should_ignore_the_relation(api: &TestApi) {
    let barrel = api.barrel();
    let _setup_schema = barrel
        .execute(|migration| {
            migration.create_table("User", |t| {
                t.add_column("id", types::primary());
            });
            migration.create_table("Post", |t| {
                t.add_column("test", types::text());
                t.inject_custom("user_id INTEGER Not Null Primary Key");
                t.inject_custom("FOREIGN KEY (`user_id`) REFERENCES `User`(`id`)");
            });
        })
        .await;

    let dm = r#"
            model User {
               id      Int @id @default(autoincrement())
            }

            model Post {
               test    String
               user_id Int @id @default(autoincrement())
            } 
        "#;
    let result = dbg!(api.introspect().await);
    custom_assert(&result, dm);
}<|MERGE_RESOLUTION|>--- conflicted
+++ resolved
@@ -22,13 +22,8 @@
 
     let dm = r#"
             model User {
-<<<<<<< HEAD
-               id Int @id
+               id Int @id @default(autoincrement())
                post Post?
-=======
-               id Int @id @default(autoincrement())
-               post Post? 
->>>>>>> 43dc93af
             }
 
             model Post {
@@ -99,13 +94,8 @@
 
     let dm = r#"
             model User {
-<<<<<<< HEAD
-               id Int @id
+               id Int @id @default(autoincrement())
                post Post?
-=======
-               id Int @id @default(autoincrement())
-               post Post? 
->>>>>>> 43dc93af
             }
 
             model Post {
@@ -137,23 +127,13 @@
         .await;
     let dm = r#"
             model User {
-<<<<<<< HEAD
                email        String? @unique
-               id           Int     @id
+               id           Int     @id  @default(autoincrement())
                post         Post?
-=======
-               email        String? @unique 
-               id           Int     @id  @default(autoincrement())
-               post         Post? 
->>>>>>> 43dc93af
-            }
-
-            model Post {
-<<<<<<< HEAD
-               id           Int     @id
-=======
+            }
+
+            model Post {
                id           Int     @id   @default(autoincrement())
->>>>>>> 43dc93af
                user_email   User?   @relation(references: [email])
             }
         "#;
@@ -181,13 +161,8 @@
 
     let dm = r#"
             model User {
-<<<<<<< HEAD
-               id Int @id
+               id Int @id @default(autoincrement())
                posts Post[]
-=======
-               id Int @id @default(autoincrement())
-               posts Post[] 
->>>>>>> 43dc93af
             }
 
             model Post {
@@ -219,13 +194,8 @@
 
     let dm = r#"
             model User {
-<<<<<<< HEAD
-               id Int @id
+               id Int @id @default(autoincrement())
                posts Post[]
-=======
-               id Int @id @default(autoincrement())
-               posts Post[] 
->>>>>>> 43dc93af
             }
 
             model Post {
@@ -274,23 +244,13 @@
 
     let dm = r#"
             model User {
-<<<<<<< HEAD
-               id Int @id
+               id Int @id @default(autoincrement())
                posts Post[]
-=======
-               id Int @id @default(autoincrement())
-               posts Post[] 
->>>>>>> 43dc93af
-            }
-
-            model Post {
-<<<<<<< HEAD
-               id Int @id
+            }
+
+            model Post {
+               id Int @id @default(autoincrement())
                users User[]
-=======
-               id Int @id @default(autoincrement())
-               users User[] 
->>>>>>> 43dc93af
             }
         "#;
     let result = dbg!(api.introspect().await);
@@ -365,13 +325,8 @@
 
     let dm = r#"
             model User {
-<<<<<<< HEAD
-               id Int @id
+               id Int @id @default(autoincrement())
                postsToUserses PostsToUsers[]
-=======
-               id Int @id @default(autoincrement())
-               postsToUserses PostsToUsers[] 
->>>>>>> 43dc93af
             }
 
             model Post {
@@ -479,7 +434,7 @@
             model Post {
                test    String
                user_id Int @id @default(autoincrement())
-            } 
+            }
         "#;
     let result = dbg!(api.introspect().await);
     custom_assert(&result, dm);
