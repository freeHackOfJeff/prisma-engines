package util

case class ConnectorConfig(
    provider: String,
    url: String
) {
  def capabilities = {
    provider match {
      case "sqlite"     => ConnectorCapabilities.sqlite
      case "postgresql" => ConnectorCapabilities.postgres
      case "mysql"      => ConnectorCapabilities.mysql
    }
  }
}

object ConnectorConfig {
  lazy val instance: ConnectorConfig = {
    val filePath        = EnvVars.serverRoot + "/current_connector"
    val connectorToTest = scala.io.Source.fromFile(filePath).mkString.lines.next().trim

    connectorToTest match {
      case "sqlite"                  => ConnectorConfig("sqlite", "file://$DB_FILE")
      case "postgres" | "postgresql" => ConnectorConfig("postgresql", s"postgresql://postgres:prisma@$postgresHost:5432/db?schema=$$DB&connection_limit=1")
<<<<<<< HEAD
      case "mysql"                   => ConnectorConfig("mysql", s"mysql://root:prisma@$mysqlHost:3306/$$DB?connection_limit=1&ssl-mode=disabled")
=======
      case "mysql"                   => ConnectorConfig("mysql", s"mysql://root:prisma@$mysql_5_7_Host:3306/$$DB?connection_limit=1")
      case "mysql8"                   => ConnectorConfig("mysql", s"mysql://root:prisma@$mysql_8_0_Host:$mysql_8_0_Port/$$DB?connection_limit=1")
>>>>>>> b3ad3ca7
      case x                         => sys.error(s"Connector $x is not supported yet.")
    }
  }

  lazy val postgresHost = {
    if (EnvVars.isBuildkite) {
      "test-db-postgres"
    } else {
      "127.0.0.1"
    }
  }

  lazy val mysql_5_7_Host = {
    if (EnvVars.isBuildkite) {
      "test-db-mysql-5-7"
    } else {
      "127.0.0.1"
    }
  }

  lazy val mysql_8_0_Host = {
    if (EnvVars.isBuildkite) {
      "test-db-mysql-8-0"
    } else {
      "127.0.0.1"
    }
  }

  lazy val mysql_8_0_Port = {
    if (EnvVars.isBuildkite) {
      3306
    } else {
      3307
    }
  }
}<|MERGE_RESOLUTION|>--- conflicted
+++ resolved
@@ -21,12 +21,8 @@
     connectorToTest match {
       case "sqlite"                  => ConnectorConfig("sqlite", "file://$DB_FILE")
       case "postgres" | "postgresql" => ConnectorConfig("postgresql", s"postgresql://postgres:prisma@$postgresHost:5432/db?schema=$$DB&connection_limit=1")
-<<<<<<< HEAD
-      case "mysql"                   => ConnectorConfig("mysql", s"mysql://root:prisma@$mysqlHost:3306/$$DB?connection_limit=1&ssl-mode=disabled")
-=======
-      case "mysql"                   => ConnectorConfig("mysql", s"mysql://root:prisma@$mysql_5_7_Host:3306/$$DB?connection_limit=1")
-      case "mysql8"                   => ConnectorConfig("mysql", s"mysql://root:prisma@$mysql_8_0_Host:$mysql_8_0_Port/$$DB?connection_limit=1")
->>>>>>> b3ad3ca7
+      case "mysql"                   => ConnectorConfig("mysql", s"mysql://root:prisma@$mysql_5_7_Host:3306/$$DB?connection_limit=1&ssl-mode=disabled")
+      case "mysql8"                   => ConnectorConfig("mysql", s"mysql://root:prisma@$mysql_8_0_Host:$mysql_8_0_Port/$$DB?connection_limit=1&ssl-mode=disabled")
       case x                         => sys.error(s"Connector $x is not supported yet.")
     }
   }
