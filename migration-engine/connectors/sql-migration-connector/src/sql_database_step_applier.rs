use crate::*;
use quaint::prelude::Queryable;
use sql_renderer::SqlRenderer;
use sql_schema_describer::*;
use std::sync::Arc;
use tracing_futures::Instrument;

pub struct SqlDatabaseStepApplier {
    pub connection_info: ConnectionInfo,
    pub schema_name: String,
    pub conn: Arc<dyn Queryable + Send + Sync + 'static>,
}

#[async_trait::async_trait]
impl DatabaseMigrationStepApplier<SqlMigration> for SqlDatabaseStepApplier {
    async fn apply_step(&self, database_migration: &SqlMigration, index: usize) -> ConnectorResult<bool> {
<<<<<<< HEAD
        self.apply_next_step(&database_migration.corrected_steps, index).await
=======
        self.apply_next_step(&database_migration.corrected_steps, index)
            .instrument(tracing::debug_span!("ApplySqlStep", index))
            .await
>>>>>>> da31c9c7
            .map_err(|sql_error| sql_error.into_connector_error(&self.connection_info))
    }

    async fn unapply_step(&self, database_migration: &SqlMigration, index: usize) -> ConnectorResult<bool> {
        self.apply_next_step(&database_migration.rollback, index)
            .instrument(tracing::debug_span!("UnapplySqlStep", index))
            .await
            .map_err(|sql_error| sql_error.into_connector_error(&self.connection_info))
    }

    fn render_steps_pretty(&self, database_migration: &SqlMigration) -> ConnectorResult<Vec<serde_json::Value>> {
        Ok(
            render_steps_pretty(&database_migration, self.sql_family(), &self.schema_name)?
                .into_iter()
                .map(|pretty_step| serde_json::to_value(&pretty_step).unwrap())
                .collect(),
        )
    }
}

impl SqlDatabaseStepApplier {
    async fn apply_next_step(&self, steps: &[SqlMigrationStep], index: usize) -> SqlResult<bool> {
        let has_this_one = steps.get(index).is_some();
        if !has_this_one {
            return Ok(false);
        }

        let step = &steps[index];
        tracing::debug!(?step);

        let sql_string = render_raw_sql(&step, self.sql_family(), &self.schema_name);
        tracing::debug!(index, %sql_string);

        let result = self.conn.query_raw(&sql_string, &[]).await;

        // TODO: this does not evaluate the results of SQLites PRAGMA foreign_key_check
        result?;

        let has_more = steps.get(index + 1).is_some();
        Ok(has_more)
    }

    fn sql_family(&self) -> SqlFamily {
        self.connection_info.sql_family()
    }
}

fn render_steps_pretty(
    database_migration: &SqlMigration,
    sql_family: SqlFamily,
    schema_name: &str,
) -> ConnectorResult<Vec<PrettySqlMigrationStep>> {
    let steps = database_migration
        .corrected_steps
        .iter()
        .map(|step| PrettySqlMigrationStep {
            step: step.clone(),
            raw: render_raw_sql(&step, sql_family, schema_name),
        })
        .collect();
    Ok(steps)
}

fn render_raw_sql(step: &SqlMigrationStep, sql_family: SqlFamily, schema_name: &str) -> String {
    let schema_name = schema_name.to_string();
    let renderer = SqlRenderer::for_family(&sql_family);

    match step {
        SqlMigrationStep::CreateTable(CreateTable { table }) => {
            let cloned_columns = table.columns.clone();
            let primary_columns = table.primary_key_columns();
            let mut lines = Vec::new();
            for column in cloned_columns.clone() {
                let col_sql = renderer.render_column(&schema_name, &table, &column, false);
                lines.push(format!("  {}", col_sql));
            }
            let primary_key_was_already_set_in_column_line = lines.join(",").contains(&"PRIMARY KEY");

            if primary_columns.len() > 0 && !primary_key_was_already_set_in_column_line {
                let column_names: Vec<String> = primary_columns
                    .clone()
                    .into_iter()
                    .map(|col| renderer.quote(&col))
                    .collect();
                lines.push(format!("  PRIMARY KEY ({})", column_names.join(",")))
            }
            format!(
                "CREATE TABLE {} (\n{}\n){};",
                renderer.quote_with_schema(&schema_name, &table.name),
                lines.join(",\n"),
                create_table_suffix(sql_family),
            )
        }
        SqlMigrationStep::DropTable(DropTable { name }) => {
            format!("DROP TABLE {};", renderer.quote_with_schema(&schema_name, &name))
        }
        SqlMigrationStep::DropTables(DropTables { names }) => {
            let fully_qualified_names: Vec<String> = names
                .iter()
                .map(|name| renderer.quote_with_schema(&schema_name, &name))
                .collect();
            format!("DROP TABLE {};", fully_qualified_names.join(","))
        }
        SqlMigrationStep::RenameTable { name, new_name } => {
            let new_name = match sql_family {
                SqlFamily::Sqlite => renderer.quote(new_name),
                _ => renderer.quote_with_schema(&schema_name, &new_name),
            };
            format!(
                "ALTER TABLE {} RENAME TO {};",
                renderer.quote_with_schema(&schema_name, &name),
                new_name
            )
        }
        SqlMigrationStep::AlterTable(AlterTable { table, changes }) => {
            let mut lines = Vec::new();
            for change in changes.clone() {
                match change {
                    TableChange::AddColumn(AddColumn { column }) => {
                        let col_sql = renderer.render_column(&schema_name, &table, &column, true);
                        lines.push(format!("ADD COLUMN {}", col_sql));
                    }
                    TableChange::DropColumn(DropColumn { name }) => {
                        // TODO: this does not work on MySQL for columns with foreign keys. Here the FK must be dropped first by name.
                        let name = renderer.quote(&name);
                        lines.push(format!("DROP COLUMN {}", name));
                    }
                    TableChange::AlterColumn(AlterColumn { name, column }) => {
                        let name = renderer.quote(&name);
                        lines.push(format!("DROP COLUMN {}", name));
                        let col_sql = renderer.render_column(&schema_name, &table, &column, true);
                        lines.push(format!("ADD COLUMN {}", col_sql));
                    }
                    TableChange::DropForeignKey(DropForeignKey { constraint_name }) => match sql_family {
                        SqlFamily::Mysql => {
                            let constraint_name = renderer.quote(&constraint_name);
                            lines.push(format!("DROP FOREIGN KEY {}", constraint_name));
                        }
                        _ => (),
                    },
                }
            }
            format!(
                "ALTER TABLE {} {};",
                renderer.quote_with_schema(&schema_name, &table.name),
                lines.join(",\n")
            )
        }
        SqlMigrationStep::CreateIndex(CreateIndex { table, index }) => {
            let Index { name, columns, tpe } = index;
            let index_type = match tpe {
                IndexType::Unique => "UNIQUE",
                IndexType::Normal => "",
            };
            let index_name = match sql_family {
                SqlFamily::Sqlite => renderer.quote_with_schema(&schema_name, &name),
                _ => renderer.quote(&name),
            };
            let table_reference = match sql_family {
                SqlFamily::Sqlite => renderer.quote(&table),
                _ => renderer.quote_with_schema(&schema_name, &table),
            };
            let columns: Vec<String> = columns.iter().map(|c| renderer.quote(c)).collect();
            format!(
                "CREATE {} INDEX {} ON {}({})",
                index_type,
                index_name,
                table_reference,
                columns.join(",")
            )
        }
        SqlMigrationStep::DropIndex(DropIndex { table, name }) => match sql_family {
            SqlFamily::Mysql => format!(
                "DROP INDEX {} ON {}",
                renderer.quote(&name),
                renderer.quote_with_schema(&schema_name, &table),
            ),
            SqlFamily::Postgres | SqlFamily::Sqlite => {
                format!("DROP INDEX {}", renderer.quote_with_schema(&schema_name, &name),)
            }
        },
        SqlMigrationStep::AlterIndex(AlterIndex {
            table,
            index_name,
            index_new_name,
        }) => match sql_family {
            SqlFamily::Mysql => format!(
                "ALTER TABLE {table_name} RENAME INDEX {index_name} TO {index_new_name}",
                table_name = renderer.quote_with_schema(&schema_name, &table),
                index_name = renderer.quote(index_name),
                index_new_name = renderer.quote(index_new_name)
            ),
            SqlFamily::Postgres => format!(
                "ALTER INDEX {} RENAME TO {}",
                renderer.quote_with_schema(&schema_name, index_name),
                renderer.quote(index_new_name)
            ),
            SqlFamily::Sqlite => unimplemented!("Index renaming on SQLite."),
        },
        SqlMigrationStep::RawSql { raw } => raw.to_string(),
    }
}

fn create_table_suffix(sql_family: SqlFamily) -> &'static str {
    match sql_family {
        SqlFamily::Sqlite => "",
        SqlFamily::Postgres => "",
        SqlFamily::Mysql => "\nDEFAULT CHARACTER SET utf8mb4 COLLATE utf8mb4_unicode_ci",
    }
}<|MERGE_RESOLUTION|>--- conflicted
+++ resolved
@@ -14,13 +14,9 @@
 #[async_trait::async_trait]
 impl DatabaseMigrationStepApplier<SqlMigration> for SqlDatabaseStepApplier {
     async fn apply_step(&self, database_migration: &SqlMigration, index: usize) -> ConnectorResult<bool> {
-<<<<<<< HEAD
-        self.apply_next_step(&database_migration.corrected_steps, index).await
-=======
         self.apply_next_step(&database_migration.corrected_steps, index)
             .instrument(tracing::debug_span!("ApplySqlStep", index))
             .await
->>>>>>> da31c9c7
             .map_err(|sql_error| sql_error.into_connector_error(&self.connection_info))
     }
 
