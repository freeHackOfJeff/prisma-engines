use clap::ArgMatches;
use failure::Fail;
use itertools::Itertools;
use migration_connector::*;
use quaint::prelude::SqlFamily;
use sql_migration_connector::SqlMigrationConnector;
use std::collections::HashMap;
use url::Url;

#[derive(Debug, Fail)]
pub enum CliError {
    #[fail(display = "Known error: {:?}", _0)]
    Known {
        error: user_facing_errors::KnownError,
        exit_code: i32,
    },
    #[fail(display = "{}", _0)]
    Unknown {
        error: migration_connector::ErrorKind,
        exit_code: i32,
    },

    #[fail(display = "No command defined")]
    NoCommandDefined,

    #[fail(display = "Unknown error occured: {}", _0)]
    Other(String),
}

impl CliError {
    pub fn exit_code(&self) -> i32 {
        match self {
            CliError::Known { exit_code, .. } => *exit_code,
            CliError::Unknown { exit_code, .. } => *exit_code,
            _ => 255,
        }
    }

    /// The errors spec error code, if applicable
    #[cfg(test)]
    fn error_code(&self) -> Option<&str> {
        match self {
            CliError::Known {
                error: user_facing_errors::KnownError { error_code, .. },
                ..
            } => Some(error_code),
            _ => None,
        }
    }
}

pub fn exit_code(error_kind: &migration_connector::ErrorKind) -> i32 {
    match error_kind {
        ErrorKind::DatabaseDoesNotExist { .. } => 1,
        ErrorKind::DatabaseAccessDenied { .. } => 2,
        ErrorKind::AuthenticationFailed { .. } => 3,
        ErrorKind::ConnectTimeout | ErrorKind::Timeout => 4,
        ErrorKind::DatabaseAlreadyExists { .. } => 5,
        ErrorKind::TlsError { .. } => 6,
        _ => 255,
    }
}

impl From<ConnectorError> for CliError {
    fn from(e: ConnectorError) -> Self {
        let ConnectorError {
            user_facing_error,
            kind: error_kind,
        } = e;

        let exit_code = exit_code(&error_kind);

        match user_facing_error {
            Some(error) => CliError::Known { error, exit_code },
            None => CliError::Unknown {
                error: error_kind,
                exit_code,
            },
        }
    }
}

impl From<crate::Error> for CliError {
    fn from(e: crate::Error) -> Self {
        match e {
            crate::Error::ConnectorError(e) => e.into(),
            e => Self::Other(format!("{}", e)),
        }
    }
}

pub async fn run(matches: &ArgMatches<'_>, datasource: &str) -> std::result::Result<String, CliError> {
    if matches.is_present("can_connect_to_database") {
        create_conn(datasource, false).await?;
        Ok("Connection successful".into())
    } else if matches.is_present("create_database") {
        let (db_name, conn) = create_conn(datasource, true).await?;
        conn.create_database(&db_name).await?;
        Ok(format!("Database '{}' created successfully.", db_name))
    } else {
        Err(CliError::NoCommandDefined)
    }
}

fn fetch_db_name(url: &Url, default: &str) -> String {
    let result = match url.path_segments() {
        Some(mut segments) => segments.next().unwrap_or(default),
        None => default,
    };

    String::from(result)
}

async fn create_conn(datasource: &str, admin_mode: bool) -> crate::Result<(String, Box<SqlMigrationConnector>)> {
    let mut url = Url::parse(datasource).expect("Invalid url in the datasource");
    let sql_family = SqlFamily::from_scheme(url.scheme());

    match sql_family {
        Some(SqlFamily::Sqlite) => {
            let inner = SqlMigrationConnector::new(datasource).await?;

            Ok((String::new(), Box::new(inner)))
        }
        Some(SqlFamily::Postgres) => {
            let db_name = fetch_db_name(&url, "postgres");

            let connector = if admin_mode {
                create_postgres_admin_conn(url).await?
            } else {
                SqlMigrationConnector::new(url.as_str()).await?
            };

            Ok((db_name, Box::new(connector)))
        }
        Some(SqlFamily::Mysql) => {
            let db_name = fetch_db_name(&url, "mysql");

            if admin_mode {
                url.set_path("");
            }

            let inner = SqlMigrationConnector::new(url.as_str()).await?;
            Ok((db_name, Box::new(inner)))
        }
        None => unimplemented!("Connector {} is not supported yet", url.scheme()),
    }
}

/// Try to connect as an admin to a postgres database. We try to pick a default database from which
/// we can create another database.
async fn create_postgres_admin_conn(mut url: Url) -> crate::Result<SqlMigrationConnector> {
    let candidate_default_databases = &["postgres", "template1"];

    let mut params: HashMap<String, String> = url.query_pairs().into_owned().collect();
    params.remove("schema");
    let params = params.into_iter().map(|(k, v)| format!("{}={}", k, v)).join("&");
    url.set_query(Some(&params));

<<<<<<< HEAD
    let mut connector = None;

    for database_name in candidate_default_databases {
        url.set_path(database_name);
        match SqlMigrationConnector::new(url.as_str()).await {
            // If the database does not exist, try the next one.
            Err(migration_connector::ConnectorError::DatabaseDoesNotExist { .. }) => (),
            // If the outcome is anything else, use this.
            other_outcome => {
                connector = Some(other_outcome);
                break;
            }
        }
    }

    let connector = connector
        .ok_or_else(|| {
            ConnectorError::DatabaseCreationFailed {
                explanation: "Prisma could not connect to a default database (`postgres` or `template1`), it cannot create the specified database.".to_owned()
            }
        })??;

    Ok(connector)
=======
    for database_name in candidate_default_databases {
        url.set_path(database_name);
        match SqlMigrationConnector::new_from_database_str(url.as_str()) {
            // If the database does not exist, try the next one.
            Err(err) => match &err.kind {
                migration_connector::ErrorKind::DatabaseDoesNotExist { .. } => (),
                _ => return Err(err.into()),
            },
            Ok(connector) => return Ok(connector),
        }
    }

    Err(ConnectorError::from_kind(ErrorKind::DatabaseCreationFailed {
            explanation: "Prisma could not connect to a default database (`postgres` or `template1`), it cannot create the specified database.".to_owned()
            }))?
>>>>>>> 1bcfc242
}

pub fn clap_app() -> clap::App<'static, 'static> {
    use clap::{App, Arg, SubCommand};
    App::new("Prisma Migration Engine")
        .version(env!("CARGO_PKG_VERSION"))
        .arg(
            Arg::with_name("datamodel_location")
                .short("d")
                .long("datamodel")
                .value_name("FILE")
                .help("Path to the datamodel.")
                .takes_value(true)
                .required(false),
        )
        .arg(
            Arg::with_name("single_cmd")
                .short("s")
                .long("single_cmd")
                .help("Run only a single command, then exit")
                .takes_value(false)
                .required(false),
        )
        .arg(
            Arg::with_name("version")
                .long("version")
                .help("Prints the server commit ID")
                .takes_value(false)
                .required(false),
        )
        .subcommand(
            SubCommand::with_name("cli")
                .about("Doesn't start a server, but allows running specific commands against Prisma.")
                .arg(
                    Arg::with_name("datasource")
                        .long("datasource")
                        .short("d")
                        .help("The connection string to the database")
                        .takes_value(true)
                        .required(true),
                )
                .arg(
                    Arg::with_name("can_connect_to_database")
                        .long("can_connect_to_database")
                        .help("Does the database connection string work")
                        .takes_value(false)
                        .required(false),
                )
                .arg(
                    Arg::with_name("create_database")
                        .long("create_database")
                        .help("Create an empty database defined in the configuration string.")
                        .takes_value(false)
                        .required(false),
                ),
        )
}

pub fn render_error(cli_error: CliError) -> user_facing_errors::Error {
    use user_facing_errors::UnknownError;

    match cli_error {
        CliError::Known { error, .. } => error.into(),
        other => UnknownError {
            message: format!("{}", other),
            backtrace: other.backtrace().map(|bt| format!("{}", bt)),
        }
        .into(),
    }
}

#[cfg(test)]
mod tests {
<<<<<<< HEAD
    use super::CliError;
    use clap::ArgMatches;
    use once_cell::sync::Lazy;
    use quaint::prelude::*;

    static TEST_ASYNC_RUNTIME: Lazy<tokio::runtime::Runtime> =
        Lazy::new(|| tokio::runtime::Runtime::new().expect("failed to start tokio test runtime"));

    fn run_sync(matches: &ArgMatches<'_>, datasource: &str) -> Result<String, CliError> {
        TEST_ASYNC_RUNTIME.block_on(super::run(matches, datasource))
    }

    async fn run(args: &[&str], datasource: &str) -> Result<String, CliError> {
        let mut complete_args = vec!["me", "cli", "--datasource", datasource];
        complete_args.extend(args);
        let matches = super::clap_app().get_matches_from(complete_args);
        super::run(&matches.subcommand_matches("cli").unwrap(), datasource).await
    }
=======
    use sql_connection::{GenericSqlConnection, SyncSqlConnection};
>>>>>>> 1bcfc242

    fn with_cli<F>(matches: Vec<&str>, f: F) -> Result<(), Box<dyn std::any::Any + Send + 'static>>
    where
        F: FnOnce(&clap::ArgMatches) -> () + std::panic::UnwindSafe,
    {
        let matches = clap::App::new("cli")
            .arg(
                clap::Arg::with_name("can_connect_to_database")
                    .long("can_connect_to_database")
                    .takes_value(false)
                    .required(false),
            )
            .arg(
                clap::Arg::with_name("create_database")
                    .long("create_database")
                    .help("Create an empty database defined in the configuration string.")
                    .takes_value(false)
                    .required(false),
            )
            .get_matches_from(matches);

        std::panic::catch_unwind(|| f(&matches))
    }

    fn postgres_url(db: Option<&str>) -> String {
        postgres_url_with_scheme(db, "postgresql")
    }

    fn postgres_url_with_scheme(db: Option<&str>, scheme: &str) -> String {
        match std::env::var("IS_BUILDKITE") {
            Ok(_) => format!(
                "{scheme}://postgres:prisma@test-db-postgres:5432/{db_name}",
                scheme = scheme,
                db_name = db.unwrap_or("postgres")
            ),
            _ => format!(
                "{scheme}://postgres:prisma@127.0.0.1:5432/{db_name}?schema=migration-engine",
                scheme = scheme,
                db_name = db.unwrap_or("postgres")
            ),
        }
    }

    fn mysql_url(db: Option<&str>) -> String {
        match std::env::var("IS_BUILDKITE") {
            Ok(_) => format!("mysql://root:prisma@test-db-mysql-5-7:3306/{}", db.unwrap_or("")),
            _ => format!("mysql://root:prisma@127.0.0.1:3306/{}", db.unwrap_or("")),
        }
    }

    #[test]
    fn test_with_missing_command() {
        with_cli(vec!["cli"], |matches| {
<<<<<<< HEAD
            assert_eq!(Err(CliError::NoCommandDefined), run_sync(&matches, &mysql_url(None)));
=======
            assert_eq!(
                "No command defined",
                &super::run(&matches, &mysql_url(None)).unwrap_err().to_string()
            );
>>>>>>> 1bcfc242
        })
        .unwrap();
    }

    #[test]
    fn test_connecting_with_a_working_mysql_connection_string() {
        with_cli(vec!["cli", "--can_connect_to_database"], |matches| {
            assert_eq!(
<<<<<<< HEAD
                Ok(String::from("Connection successful")),
                run_sync(&matches, &mysql_url(None))
            );
=======
                String::from("Connection successful"),
                super::run(&matches, &mysql_url(None)).unwrap()
            )
>>>>>>> 1bcfc242
        })
        .unwrap();
    }

    #[test]
    fn test_connecting_with_a_non_working_mysql_connection_string() {
        let dm = mysql_url(Some("this_does_not_exist"));

        with_cli(vec!["cli", "--can_connect_to_database"], |matches| {
<<<<<<< HEAD
            assert_eq!(
                Err(CliError::DatabaseDoesNotExist(String::from("this_does_not_exist"))),
                run_sync(&matches, &dm)
            );
=======
            assert_eq!("P1003", super::run(&matches, &dm).unwrap_err().error_code().unwrap());
>>>>>>> 1bcfc242
        })
        .unwrap();
    }

    #[test]
    fn test_connecting_with_a_working_psql_connection_string() {
        with_cli(vec!["cli", "--can_connect_to_database"], |matches| {
            assert_eq!(
<<<<<<< HEAD
                Ok(String::from("Connection successful")),
                run_sync(&matches, &postgres_url(None))
=======
                String::from("Connection successful"),
                super::run(&matches, &postgres_url(None)).unwrap()
>>>>>>> 1bcfc242
            );
        })
        .unwrap();
    }

    #[test]
    fn test_connecting_with_a_working_psql_connection_string_with_postgres_scheme() {
        with_cli(vec!["cli", "--can_connect_to_database"], |matches| {
            assert_eq!(
<<<<<<< HEAD
                Ok(String::from("Connection successful")),
                run_sync(&matches, &postgres_url_with_scheme(None, "postgres"))
=======
                String::from("Connection successful"),
                super::run(&matches, &postgres_url_with_scheme(None, "postgres")).unwrap()
>>>>>>> 1bcfc242
            );
        })
        .unwrap();
    }

    #[test]
    fn test_connecting_with_a_non_working_psql_connection_string() {
        let dm = postgres_url(Some("this_does_not_exist"));

        with_cli(vec!["cli", "--can_connect_to_database"], |matches| {
<<<<<<< HEAD
            assert_eq!(
                Err(CliError::DatabaseDoesNotExist(String::from("this_does_not_exist"))),
                run_sync(&matches, &dm)
            );
=======
            assert_eq!("P1003", super::run(&matches, &dm).unwrap_err().error_code().unwrap());
>>>>>>> 1bcfc242
        })
        .unwrap();
    }

    #[tokio::test]
    async fn test_create_mysql_database() {
        let url = mysql_url(Some("this_should_exist"));

<<<<<<< HEAD
        let res = run(&["--create_database"], &url).await;

        assert_eq!(
            Ok(String::from("Database 'this_should_exist' created successfully.")),
            res
        );

        if let Ok(_) = res {
            let res = run(&["--can_connect_to_database"], &url).await;
            assert_eq!(Ok(String::from("Connection successful")), res);
=======
        let res = with_cli(vec!["cli", "--create_database"], |matches| {
            assert_eq!(
                String::from("Database 'this_should_exist' created successfully."),
                super::run(&matches, &url).unwrap()
            );
        });

        if let Ok(()) = res {
            let res = with_cli(vec!["cli", "--can_connect_to_database"], |matches| {
                assert_eq!(
                    String::from("Connection successful"),
                    super::run(&matches, &url).unwrap()
                );
            });
>>>>>>> 1bcfc242

            {
                let uri = mysql_url(None);
                let conn = Quaint::new(&uri).unwrap();

                conn.execute_raw("DROP DATABASE `this_should_exist`", &[])
                    .await
                    .unwrap();
            }

            res.unwrap();
        } else {
            res.unwrap();
        }
    }

    #[tokio::test]
    async fn test_create_psql_database() {
        let url = postgres_url(Some("this_should_exist"));

<<<<<<< HEAD
        let res = run(&["--create_database"], &url).await;

        assert_eq!(
            Ok(String::from("Database 'this_should_exist' created successfully.")),
            res
        );

        if let Ok(_) = res {
            let res = run(&["--can_connect_to_database"], &url).await;
            assert_eq!(Ok(String::from("Connection successful")), res);
=======
        let res = with_cli(vec!["cli", "--create_database"], |matches| {
            assert_eq!(
                String::from("Database 'this_should_exist' created successfully."),
                super::run(&matches, &url).unwrap()
            );
        });

        if let Ok(()) = res {
            let res = with_cli(vec!["cli", "--can_connect_to_database"], |matches| {
                assert_eq!(
                    String::from("Connection successful"),
                    super::run(&matches, &url).unwrap()
                );
            });
>>>>>>> 1bcfc242

            {
                let uri = postgres_url(None);
                let conn = Quaint::new(&uri).unwrap();

                conn.execute_raw("DROP DATABASE \"this_should_exist\"", &[])
                    .await
                    .unwrap();
            }

            res.unwrap();
        } else {
            res.unwrap();
        }
    }

    #[test]
    fn test_fetch_db_name() {
        let url: url::Url = "postgresql://postgres:prisma@127.0.0.1:5432/pgres?schema=test_schema"
            .parse()
            .unwrap();
        let db_name = super::fetch_db_name(&url, "postgres");
        assert_eq!(db_name, "pgres");
    }

    #[test]
    fn test_fetch_db_name_with_postgres_scheme() {
        let url: url::Url = "postgres://postgres:prisma@127.0.0.1:5432/pgres?schema=test_schema"
            .parse()
            .unwrap();
        let db_name = super::fetch_db_name(&url, "postgres");
        assert_eq!(db_name, "pgres");
    }
}<|MERGE_RESOLUTION|>--- conflicted
+++ resolved
@@ -156,14 +156,21 @@
     let params = params.into_iter().map(|(k, v)| format!("{}={}", k, v)).join("&");
     url.set_query(Some(&params));
 
-<<<<<<< HEAD
     let mut connector = None;
 
     for database_name in candidate_default_databases {
         url.set_path(database_name);
         match SqlMigrationConnector::new(url.as_str()).await {
             // If the database does not exist, try the next one.
-            Err(migration_connector::ConnectorError::DatabaseDoesNotExist { .. }) => (),
+            Err(err) => {
+                match &err.kind {
+                    migration_connector::ErrorKind::DatabaseDoesNotExist { .. } => (),
+                    _other_outcome => {
+                        connector = Some(Err(err));
+                        break;
+                    }
+                }
+            }
             // If the outcome is anything else, use this.
             other_outcome => {
                 connector = Some(other_outcome);
@@ -174,29 +181,12 @@
 
     let connector = connector
         .ok_or_else(|| {
-            ConnectorError::DatabaseCreationFailed {
+            ConnectorError::from_kind(ErrorKind::DatabaseCreationFailed {
                 explanation: "Prisma could not connect to a default database (`postgres` or `template1`), it cannot create the specified database.".to_owned()
-            }
+            })
         })??;
 
     Ok(connector)
-=======
-    for database_name in candidate_default_databases {
-        url.set_path(database_name);
-        match SqlMigrationConnector::new_from_database_str(url.as_str()) {
-            // If the database does not exist, try the next one.
-            Err(err) => match &err.kind {
-                migration_connector::ErrorKind::DatabaseDoesNotExist { .. } => (),
-                _ => return Err(err.into()),
-            },
-            Ok(connector) => return Ok(connector),
-        }
-    }
-
-    Err(ConnectorError::from_kind(ErrorKind::DatabaseCreationFailed {
-            explanation: "Prisma could not connect to a default database (`postgres` or `template1`), it cannot create the specified database.".to_owned()
-            }))?
->>>>>>> 1bcfc242
 }
 
 pub fn clap_app() -> clap::App<'static, 'static> {
@@ -270,7 +260,6 @@
 
 #[cfg(test)]
 mod tests {
-<<<<<<< HEAD
     use super::CliError;
     use clap::ArgMatches;
     use once_cell::sync::Lazy;
@@ -289,9 +278,6 @@
         let matches = super::clap_app().get_matches_from(complete_args);
         super::run(&matches.subcommand_matches("cli").unwrap(), datasource).await
     }
-=======
-    use sql_connection::{GenericSqlConnection, SyncSqlConnection};
->>>>>>> 1bcfc242
 
     fn with_cli<F>(matches: Vec<&str>, f: F) -> Result<(), Box<dyn std::any::Any + Send + 'static>>
     where
@@ -345,14 +331,10 @@
     #[test]
     fn test_with_missing_command() {
         with_cli(vec!["cli"], |matches| {
-<<<<<<< HEAD
-            assert_eq!(Err(CliError::NoCommandDefined), run_sync(&matches, &mysql_url(None)));
-=======
             assert_eq!(
                 "No command defined",
-                &super::run(&matches, &mysql_url(None)).unwrap_err().to_string()
+                &run_sync(&matches, &mysql_url(None)).unwrap_err().to_string()
             );
->>>>>>> 1bcfc242
         })
         .unwrap();
     }
@@ -361,15 +343,9 @@
     fn test_connecting_with_a_working_mysql_connection_string() {
         with_cli(vec!["cli", "--can_connect_to_database"], |matches| {
             assert_eq!(
-<<<<<<< HEAD
-                Ok(String::from("Connection successful")),
-                run_sync(&matches, &mysql_url(None))
-            );
-=======
                 String::from("Connection successful"),
-                super::run(&matches, &mysql_url(None)).unwrap()
+                run_sync(&matches, &mysql_url(None)).unwrap()
             )
->>>>>>> 1bcfc242
         })
         .unwrap();
     }
@@ -379,14 +355,7 @@
         let dm = mysql_url(Some("this_does_not_exist"));
 
         with_cli(vec!["cli", "--can_connect_to_database"], |matches| {
-<<<<<<< HEAD
-            assert_eq!(
-                Err(CliError::DatabaseDoesNotExist(String::from("this_does_not_exist"))),
-                run_sync(&matches, &dm)
-            );
-=======
-            assert_eq!("P1003", super::run(&matches, &dm).unwrap_err().error_code().unwrap());
->>>>>>> 1bcfc242
+            assert_eq!("P1003", run_sync(&matches, &dm).unwrap_err().error_code().unwrap());
         })
         .unwrap();
     }
@@ -395,13 +364,8 @@
     fn test_connecting_with_a_working_psql_connection_string() {
         with_cli(vec!["cli", "--can_connect_to_database"], |matches| {
             assert_eq!(
-<<<<<<< HEAD
-                Ok(String::from("Connection successful")),
-                run_sync(&matches, &postgres_url(None))
-=======
                 String::from("Connection successful"),
-                super::run(&matches, &postgres_url(None)).unwrap()
->>>>>>> 1bcfc242
+                run_sync(&matches, &postgres_url(None)).unwrap()
             );
         })
         .unwrap();
@@ -411,13 +375,8 @@
     fn test_connecting_with_a_working_psql_connection_string_with_postgres_scheme() {
         with_cli(vec!["cli", "--can_connect_to_database"], |matches| {
             assert_eq!(
-<<<<<<< HEAD
-                Ok(String::from("Connection successful")),
-                run_sync(&matches, &postgres_url_with_scheme(None, "postgres"))
-=======
                 String::from("Connection successful"),
-                super::run(&matches, &postgres_url_with_scheme(None, "postgres")).unwrap()
->>>>>>> 1bcfc242
+                run_sync(&matches, &postgres_url_with_scheme(None, "postgres")).unwrap()
             );
         })
         .unwrap();
@@ -428,14 +387,7 @@
         let dm = postgres_url(Some("this_does_not_exist"));
 
         with_cli(vec!["cli", "--can_connect_to_database"], |matches| {
-<<<<<<< HEAD
-            assert_eq!(
-                Err(CliError::DatabaseDoesNotExist(String::from("this_does_not_exist"))),
-                run_sync(&matches, &dm)
-            );
-=======
-            assert_eq!("P1003", super::run(&matches, &dm).unwrap_err().error_code().unwrap());
->>>>>>> 1bcfc242
+            assert_eq!("P1003", run_sync(&matches, &dm).unwrap_err().error_code().unwrap());
         })
         .unwrap();
     }
@@ -444,33 +396,16 @@
     async fn test_create_mysql_database() {
         let url = mysql_url(Some("this_should_exist"));
 
-<<<<<<< HEAD
         let res = run(&["--create_database"], &url).await;
 
         assert_eq!(
-            Ok(String::from("Database 'this_should_exist' created successfully.")),
-            res
+            "Database 'this_should_exist' created successfully.",
+            res.as_ref().unwrap()
         );
 
         if let Ok(_) = res {
             let res = run(&["--can_connect_to_database"], &url).await;
-            assert_eq!(Ok(String::from("Connection successful")), res);
-=======
-        let res = with_cli(vec!["cli", "--create_database"], |matches| {
-            assert_eq!(
-                String::from("Database 'this_should_exist' created successfully."),
-                super::run(&matches, &url).unwrap()
-            );
-        });
-
-        if let Ok(()) = res {
-            let res = with_cli(vec!["cli", "--can_connect_to_database"], |matches| {
-                assert_eq!(
-                    String::from("Connection successful"),
-                    super::run(&matches, &url).unwrap()
-                );
-            });
->>>>>>> 1bcfc242
+            assert_eq!("Connection successful", res.as_ref().unwrap());
 
             {
                 let uri = mysql_url(None);
@@ -491,33 +426,16 @@
     async fn test_create_psql_database() {
         let url = postgres_url(Some("this_should_exist"));
 
-<<<<<<< HEAD
         let res = run(&["--create_database"], &url).await;
 
         assert_eq!(
-            Ok(String::from("Database 'this_should_exist' created successfully.")),
-            res
+            "Database 'this_should_exist' created successfully.",
+            res.as_ref().unwrap()
         );
 
         if let Ok(_) = res {
             let res = run(&["--can_connect_to_database"], &url).await;
-            assert_eq!(Ok(String::from("Connection successful")), res);
-=======
-        let res = with_cli(vec!["cli", "--create_database"], |matches| {
-            assert_eq!(
-                String::from("Database 'this_should_exist' created successfully."),
-                super::run(&matches, &url).unwrap()
-            );
-        });
-
-        if let Ok(()) = res {
-            let res = with_cli(vec!["cli", "--can_connect_to_database"], |matches| {
-                assert_eq!(
-                    String::from("Connection successful"),
-                    super::run(&matches, &url).unwrap()
-                );
-            });
->>>>>>> 1bcfc242
+            assert_eq!("Connection successful", res.as_ref().unwrap());
 
             {
                 let uri = postgres_url(None);
